--- conflicted
+++ resolved
@@ -12,11 +12,8 @@
 SnoopPrecompile = "66db9d55-30c0-4569-8b51-7e840670fc0c"
 
 [compat]
-<<<<<<< HEAD
 Preferences = "1"
-=======
 SnoopPrecompile = "1"
->>>>>>> 7f101b85
 julia = "1.6"
 
 [extras]
